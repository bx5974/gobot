package gobot

<<<<<<< HEAD
const version = "0.11.0"
=======
const version = "0.11.1"
>>>>>>> a10756c2

// Version returns the current Gobot version
func Version() string {
	return version
}<|MERGE_RESOLUTION|>--- conflicted
+++ resolved
@@ -1,10 +1,6 @@
 package gobot
 
-<<<<<<< HEAD
-const version = "0.11.0"
-=======
 const version = "0.11.1"
->>>>>>> a10756c2
 
 // Version returns the current Gobot version
 func Version() string {
