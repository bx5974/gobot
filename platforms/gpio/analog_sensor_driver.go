package gpio

import (
	"github.com/hybridgroup/gobot"
)

type AnalogSensorDriver struct {
	gobot.Driver
}

func NewAnalogSensorDriver(a AnalogReader, name string, pin string) *AnalogSensorDriver {
	d := &AnalogSensorDriver{
<<<<<<< HEAD
		Driver: *gobot.NewDriver(
			name,
			"AnalogSensorDriver",
			a.(gobot.AdaptorInterface),
			pin,
		),
=======
		Driver: gobot.Driver{
			Name: name,
			Pin:  pin,
			Events: map[string]*gobot.Event{
				"data": gobot.NewEvent(),
			},
			Commands: make(map[string]func(map[string]interface{}) interface{}),
			Adaptor:  a.(gobot.AdaptorInterface),
		},
>>>>>>> 9fdc9abe
	}

	d.Driver.AddCommand("Read", func(params map[string]interface{}) interface{} {
		return d.Read()
	})

	return d
}

func (a *AnalogSensorDriver) adaptor() AnalogReader {
	return a.Driver.Adaptor().(AnalogReader)
}

func (a *AnalogSensorDriver) Start() bool {
	value := 0
	gobot.Every(a.Interval, func() {
		newValue := a.Read()
		if newValue != value && newValue != -1 {
			value = newValue
			gobot.Publish(a.Events["data"], value)
		}
	})
	return true
}
func (a *AnalogSensorDriver) Init() bool { return true }
func (a *AnalogSensorDriver) Halt() bool { return true }

func (a *AnalogSensorDriver) Read() int {
	return a.adaptor().AnalogRead(a.Pin())
}<|MERGE_RESOLUTION|>--- conflicted
+++ resolved
@@ -10,26 +10,15 @@
 
 func NewAnalogSensorDriver(a AnalogReader, name string, pin string) *AnalogSensorDriver {
 	d := &AnalogSensorDriver{
-<<<<<<< HEAD
 		Driver: *gobot.NewDriver(
 			name,
 			"AnalogSensorDriver",
 			a.(gobot.AdaptorInterface),
 			pin,
 		),
-=======
-		Driver: gobot.Driver{
-			Name: name,
-			Pin:  pin,
-			Events: map[string]*gobot.Event{
-				"data": gobot.NewEvent(),
-			},
-			Commands: make(map[string]func(map[string]interface{}) interface{}),
-			Adaptor:  a.(gobot.AdaptorInterface),
-		},
->>>>>>> 9fdc9abe
 	}
 
+	d.AddEvent("data")
 	d.Driver.AddCommand("Read", func(params map[string]interface{}) interface{} {
 		return d.Read()
 	})
@@ -43,11 +32,11 @@
 
 func (a *AnalogSensorDriver) Start() bool {
 	value := 0
-	gobot.Every(a.Interval, func() {
+	gobot.Every(a.Interval(), func() {
 		newValue := a.Read()
 		if newValue != value && newValue != -1 {
 			value = newValue
-			gobot.Publish(a.Events["data"], value)
+			gobot.Publish(a.Event("data"), value)
 		}
 	})
 	return true
