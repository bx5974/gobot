--- conflicted
+++ resolved
@@ -8,13 +8,8 @@
 )
 
 // Every triggers f every `t` time until the end of days.
-<<<<<<< HEAD
-func Every(t string, f func()) {
-	c := time.Tick(parseDuration(t))
-=======
 func Every(t time.Duration, f func()) {
 	c := time.Tick(t)
->>>>>>> 8e8adf15
 	// start a go routine to not bloc the function
 	go func() {
 		for {
@@ -28,13 +23,8 @@
 }
 
 // After triggers the passed function after `t` duration.
-<<<<<<< HEAD
-func After(t string, f func()) {
-	time.AfterFunc(parseDuration(t), f)
-=======
 func After(t time.Duration, f func()) {
 	time.AfterFunc(t, f)
->>>>>>> 8e8adf15
 }
 
 func Publish(c chan interface{}, val interface{}) {
